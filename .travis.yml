language: cpp

matrix:
  include:
    - os: osx
      osx_image: xcode9.2
      compiler: clang
      env:
        - MATRIX_EVAL="CC=clang && CXX=clang++ && export LIBLA=arma"

    - os: osx
      osx_image: xcode8.3
      compiler: clang
      env:
<<<<<<< HEAD
        - MATRI_EVAL="CC=clang && CXX=clang++"

    - os: osx
      osx_image: xcode7.3
      compiler: clang
      env:
        - MATRI_EVAL="CC=clang && CXX=clang++"

    - os: osx
      osx_image: xcode9.2
      compiler: gcc
      env:
        - MATRIX_EVAL="brew install gcc && CC=gcc-7 && CXX=g++-7"

    - os: osx
      osx_image: xcode8.3
      compiler: gcc
      env:
        - MATRIX_EVAL="brew install gcc6 && CC=gcc-6 && CXX=g++-6"

    - os: osx
      osx_image: xcode7.3
      compiler: gcc
      env:
        - MATRIX_EVAL="brew install gcc5 && CC=gcc-5 && CXX=g++-5"
=======
        - MATRIX_EVAL="CC=clang && CXX=clang++ && export LIBLA=eigen"

#    - os: osx
#      osx_image: xcode7.3
#      compiler: clang
#      env:
#        - MATRIX_EVAL="CC=clang && CXX=clang++"

#    - os: osx
#      osx_image: xcode9.2
#      compiler: gcc
#      env:
#        - MATRIX_EVAL="brew install gcc && CC=gcc-7 && CXX=g++-7"

#    - os: osx
#      osx_image: xcode8.3
#      compiler: gcc
#      env:
#        - MATRIX_EVAL="brew install gcc6 && CC=gcc-6 && CXX=g++-6"

#    - os: osx
#      osx_image: xcode7.3
#      compiler: gcc
#      env:
#        - MATRIX_EVAL="brew install gcc5 && CC=gcc-5 && CXX=g++-5"
>>>>>>> 7bb2768c

before_install:
  - bash .travis/before_install.sh
  - eval "${MATRIX_EVAL}"

install:
  - bash .travis/install.sh

script:
  - bash .travis/build.sh

#after_success:
#  - bash <(curl -s https://codecov.io/bash) || echo 'Codecov failed to upload'<|MERGE_RESOLUTION|>--- conflicted
+++ resolved
@@ -12,7 +12,6 @@
       osx_image: xcode8.3
       compiler: clang
       env:
-<<<<<<< HEAD
         - MATRI_EVAL="CC=clang && CXX=clang++"
 
     - os: osx
@@ -38,33 +37,6 @@
       compiler: gcc
       env:
         - MATRIX_EVAL="brew install gcc5 && CC=gcc-5 && CXX=g++-5"
-=======
-        - MATRIX_EVAL="CC=clang && CXX=clang++ && export LIBLA=eigen"
-
-#    - os: osx
-#      osx_image: xcode7.3
-#      compiler: clang
-#      env:
-#        - MATRIX_EVAL="CC=clang && CXX=clang++"
-
-#    - os: osx
-#      osx_image: xcode9.2
-#      compiler: gcc
-#      env:
-#        - MATRIX_EVAL="brew install gcc && CC=gcc-7 && CXX=g++-7"
-
-#    - os: osx
-#      osx_image: xcode8.3
-#      compiler: gcc
-#      env:
-#        - MATRIX_EVAL="brew install gcc6 && CC=gcc-6 && CXX=g++-6"
-
-#    - os: osx
-#      osx_image: xcode7.3
-#      compiler: gcc
-#      env:
-#        - MATRIX_EVAL="brew install gcc5 && CC=gcc-5 && CXX=g++-5"
->>>>>>> 7bb2768c
 
 before_install:
   - bash .travis/before_install.sh
