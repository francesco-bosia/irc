#include "catch.hpp"

#include "libirc/wilson.h"

#include "libirc/atom.h"
#include "libirc/connectivity.h"
#include "libirc/conversion.h"
#include "libirc/io.h"
#include "libirc/molecule.h"

#include "config.h"

#include <cmath>

#ifdef HAVE_ARMA
#include <armadillo>
using vec3 = arma::vec3;
using vec = arma::vec;
using mat = arma::mat;
#elif HAVE_EIGEN3
#include <Eigen3/Eigen/Dense>
using vec3 = Eigen::Vector3d;
using vec = Eigen::VectorXd;
using mat = Eigen::MatrixXd;
#else
#error
#endif

using namespace irc;

TEST_CASE("Wilson B matrix for single fragments", "[wilson]") {
  using namespace connectivity;
  using namespace molecule;
  using namespace wilson;
  using namespace tools;

  SECTION("H2 stretching") {
    // Define molecule
    Molecule<vec3> mol{{"H", {0., 0., 0.}}, {"H", {1., 0., 0.}}};

    // Molecular connectivity
    mat dd{distances<vec3, mat>(mol)};
    UGraph adj{adjacency_matrix(dd, mol)};
    mat dist{distance_matrix<mat>(adj)};

    // Compute bonds
    std::vector<Bond> B{bonds(dist, mol)};
    REQUIRE(B.size() == 1);

    // Compute Wilson B matrix for H2 analytically
    mat Bwilson =
        wilson_matrix<vec3, vec, mat>(to_cartesian<vec3, vec>(mol), B);

    // Check Wilson B matrix size
    INFO("Wilson B matrix (analytical):\n" << Bwilson);
    REQUIRE(linalg::size(Bwilson) == 6);

    // Compute Wilson B matrix for H2 numerically
    mat BwilsonN = wilson_matrix_numerical<vec3, vec, mat>(
        to_cartesian<vec3, vec>(mol), B);

    // Check Wilson B matrix size
    INFO("Wilson B matrix (numerical):\n" << BwilsonN);
    REQUIRE(linalg::size(BwilsonN) == 6);

    // Check analytical and numerical Wilson matrices are the same
    INFO("Analytical vs Numerical");
    for (std::size_t i{0}; i < 6; i++)
      REQUIRE(Bwilson(i) == Approx(BwilsonN(i)).margin(1e-6));

    INFO("Transformation with bond stretch");
    const double d{0.01};
    vec dx{-d, 0.00, 0.00, d, 0.00, 0.00};

    INFO("Analytical transformation");
    vec analytical_transformation = Bwilson * dx;
    CAPTURE(analytical_transformation);
    REQUIRE(analytical_transformation(0) == Approx(2 * d).margin(1e-5));

    INFO("Numerical transformation");
    vec numerical_transformation = BwilsonN * dx;
    CAPTURE(numerical_transformation);
    REQUIRE(numerical_transformation(0) == Approx(2 * d).margin(1e-5));
  } // H2 stretching

  SECTION("H2O bending") {

    double angle(0.5);
    double angle_rad(angle / 180. * constants::pi);

    const std::vector<mat> R{
        {// Rotation for H1
         {cos(angle_rad), -sin(angle_rad), 0},
         {sin(angle_rad), cos(angle_rad), 0},
         {0, 0, 1}},
        {// Rotation for O
         {1, 0, 0},
         {0, 1, 0},
         {0, 0, 1}},
        {// Rotation for H2
         {cos(-angle_rad), -sin(-angle_rad), 0},
         {sin(-angle_rad), cos(-angle_rad), 0},
         {0, 0, 1}},
    };

    const Molecule<vec3> mol{
        {"H", {1.43, -1.10, 0.00}}, // H1
        {"O", {0.00, 0.00, 0.00}},  // O
        {"H", {-1.43, -1.10, 0.00}} // H2
    };

    // Allocate displacements in cartesian coordinates
    vec dx{linalg::zeros<vec>(3 * mol.size())};

    // Compute displacements
    for (std::size_t i{0}; i < 3; i++) {
      vec3 v{R[i] * mol[i].position - mol[i].position};

      dx(3 * i + 0) = v(0);
      dx(3 * i + 1) = v(1);
      dx(3 * i + 2) = v(2);
    }

    // Molecular connectivity
    mat dd{distances<vec3, mat>(mol)};
    UGraph adj{adjacency_matrix(dd, mol)};
    mat dist{distance_matrix<mat>(adj)};

    // Compute bonds
    const auto B = bonds(dist, mol);
    REQUIRE(B.size() == 2);

    // Compute angles
    const auto A = angles(dist, mol);
    REQUIRE(A.size() == 1);

    // Compute Wilson B matrix for H2O analytically
    mat Bwilson =
        wilson_matrix<vec3, vec, mat>(to_cartesian<vec3, vec>(mol), B, A);
    REQUIRE(linalg::size(Bwilson) == 27);
    INFO("Wilson B matrix (analytical):\n" << Bwilson);

    // Compute Wilson B matrix for H2O numerically
    const mat BwilsonN = wilson_matrix_numerical<vec3, vec, mat>(
        to_cartesian<vec3, vec>(mol), B, A);
    REQUIRE(linalg::size(BwilsonN) == 27);
    INFO("Wilson B matrix (numerical):\n" << BwilsonN);

    // Check analytical and numerical Wilson matrices are the same
    for (std::size_t i{0}; i < 27; i++)
      REQUIRE(Bwilson(i) == Approx(BwilsonN(i)).margin(1e-6));

    INFO("Compute displacements in internal coordinates");
    const vec displacement = Bwilson * dx;
    CAPTURE(displacement);

    INFO("Check bond change");
    REQUIRE(displacement(0) == Approx(0).margin(1e-4));
    REQUIRE(displacement(1) == Approx(0).margin(1e-4));

    INFO("Check angle change");
    REQUIRE(displacement(2) == Approx(2 * angle_rad).margin(1e-3));
  }

  SECTION("H2O2 torsion") {

    const double angle(1.0);
    const double angle_rad(angle / 180. * constants::pi);

    const mat R{{cos(angle_rad), -sin(angle_rad), 0},
                {sin(angle_rad), cos(angle_rad), 0},
                {0, 0, 1}};

    molecule::Molecule<vec3> molecule{
        {"H", {0.000, 0.947, -0.079}}, // H1
        {"O", {0.000, 0.000, 0.000}},  // O1
        {"O", {0.000, 0.000, 1.474}},  // O2
        {"H", {-0.854, -0.407, 1.553}} // H2
    };
    molecule::multiply_positions(molecule, conversion::angstrom_to_bohr);

    // Allocate displacements in cartesian coordinates
    vec dx{linalg::zeros<vec>(3 * molecule.size())};

    // Compute transformation for H1 rotation
    vec3 v{R * molecule[0].position - molecule[0].position};
    dx(0) = v(0);
    dx(1) = v(1);
    dx(2) = v(2);

    // Compute old dihedral (before rotation)
    double d_old{dihedral<vec3>(molecule[0].position,
                                molecule[1].position,
                                molecule[2].position,
                                molecule[3].position)};

    // Compute new dihedral angle (after rotation)
    double d_new{dihedral<vec3>(R * molecule[0].position,
                                molecule[1].position,
                                molecule[2].position,
                                molecule[3].position)};

    // Compute dihedral variation
    double d_diff{d_new - d_old};

    // Compute interatomic distances
    mat dd{distances<vec3, mat>(molecule)};
    UGraph adj{adjacency_matrix(dd, molecule)};
    mat dist{distance_matrix<mat>(adj)};

    // Compute bonds, angles and dihedrals
    const std::vector<Bond> B{bonds(dist, molecule)};
    CHECK(B.size() == 3);
    const std::vector<Angle> A{angles(dist, molecule)};
    CHECK(A.size() == 2);
    const std::vector<Dihedral> D{dihedrals(dist, molecule)};
    CHECK(D.size() == 1);

    // Compute Wilson's B matrix
    const mat Bwilson = wilson_matrix<vec3, vec, mat>(
        to_cartesian<vec3, vec>(molecule), B, A, D);
    REQUIRE(linalg::size(Bwilson) == 72);
    INFO("Wilson B matrix (analytical):\n" << Bwilson);

    // Compute Wilson's B matrix
    const mat BwilsonN = wilson_matrix_numerical<vec3, vec, mat>(
        to_cartesian<vec3, vec>(molecule), B, A, D);
    REQUIRE(linalg::size(BwilsonN) == 72);
    INFO("Wilson B matrix (numerical):\n" << BwilsonN);

    // Check analytical and numerical Wilson matrices are the same
    INFO("Check Analytical vs Numerical Wilson B matrix");
    for (std::size_t i{0}; i < 72; i++) {
      REQUIRE(Bwilson(i) == Approx(BwilsonN(i)).margin(1e-6));
    }

    SECTION("Analytical displacements") {
      // Compute displacement in internal coordinates
      const vec displacement{Bwilson * dx};
      INFO("Displacement (analytical):\n" << displacement);

      INFO("Bonds do not change");
      REQUIRE(displacement(0) == Approx(0).margin(1e-3));
      REQUIRE(displacement(1) == Approx(0).margin(1e-3));
      REQUIRE(displacement(2) == Approx(0).margin(1e-3));

      INFO("Angles do not change");
      REQUIRE(displacement(3) == Approx(0).margin(1e-4));
      REQUIRE(displacement(4) == Approx(0).margin(1e-4));

      INFO("Dihedral should change");
      REQUIRE(displacement(5) == Approx(d_diff).margin(1e-4));
    }

    SECTION("Numerical displacements") {
      // Compute displacement in internal coordinates
      const vec displacement{BwilsonN * dx};
      INFO("Displacement (numerical):\n" << displacement);

      INFO("Bonds do not change");
      REQUIRE(displacement(0) == Approx(0).margin(1e-3));
      REQUIRE(displacement(1) == Approx(0).margin(1e-3));
      REQUIRE(displacement(2) == Approx(0).margin(1e-3));

      INFO("Angles do not change");
      REQUIRE(displacement(3) == Approx(0).margin(1e-4));
      REQUIRE(displacement(4) == Approx(0).margin(1e-4));

      INFO("Dihedral should change");
      REQUIRE(displacement(5) == Approx(d_diff).margin(1e-4));
    }
  }
}

TEST_CASE("Wilson B matrix for formalydehyde", "[wilson]") {
  using namespace connectivity;
  using namespace molecule;
  using namespace tools;
  using namespace wilson;
  using namespace io;

  const auto mol = load_xyz<vec3>(config::molecules_dir + "formaldehyde.xyz");

  // Compute interatomic distances
  mat dd{distances<vec3, mat>(mol)};
  UGraph adj{adjacency_matrix(dd, mol)};
  mat dist{distance_matrix<mat>(adj)};

  // Compute bonds
  std::vector<Bond> B{bonds(dist, mol)};
  std::vector<Angle> A{angles(dist, mol)};
  std::vector<Dihedral> D{dihedrals(dist, mol)};
  std::vector<LinearAngle<vec3>> LA{linear_angles(dist, mol)};
  std::vector<OutOfPlaneBend> OOPB{out_of_plane_bends(dist, mol)};

  const auto q = connectivity::cartesian_to_irc<vec3, vec>(
      to_cartesian<vec3, vec>(mol), B, A, D, LA, OOPB);
  CAPTURE(q);

  const mat wilson_b_analytical =
      wilson_matrix<vec3, vec, mat>(to_cartesian<vec3, vec>(mol), B, A, D, LA, OOPB);
  CAPTURE(wilson_b_analytical);

  const mat wilson_b_numerical = wilson_matrix_numerical<vec3, vec, mat>(
      to_cartesian<vec3, vec>(mol), B, A, D, LA, OOPB);
  CAPTURE(wilson_b_numerical);

  REQUIRE(linalg::size(wilson_b_analytical) ==
          linalg::size(wilson_b_numerical));


  const std::size_t n = linalg::size(wilson_b_analytical);
  for (std::size_t i{0}; i < n; i++) {
    CAPTURE(i);
    REQUIRE(wilson_b_analytical(i) ==
            Approx(wilson_b_numerical(i)).margin(1e-5));
  }
}

TEST_CASE("Wilson B matrix for water dimer", "[wilson]") {
  using namespace connectivity;
  using namespace molecule;
  using namespace tools;
  using namespace wilson;
  using namespace io;

  const auto mol = load_xyz<vec3>(config::molecules_dir + "water_dimer_2.xyz");

  // Compute interatomic distances
  mat dd{distances<vec3, mat>(mol)};
  UGraph adj{adjacency_matrix(dd, mol)};
  mat dist{distance_matrix<mat>(adj)};

  // Compute bonds
  std::vector<Bond> B{bonds(dist, mol)};
  std::vector<Angle> A{angles(dist, mol)};
  std::vector<Dihedral> D{dihedrals(dist, mol)};
  std::vector<LinearAngle<vec3>> LA{linear_angles(dist, mol)};
  std::vector<OutOfPlaneBend> OOPB{out_of_plane_bends(dist, mol)};

  const auto q = connectivity::cartesian_to_irc<vec3, vec>(
      to_cartesian<vec3, vec>(mol), B, A, D, LA, OOPB);
  CAPTURE(q);

  const mat wilson_b_analytical =
      wilson_matrix<vec3, vec, mat>(to_cartesian<vec3, vec>(mol), B, A, D, LA, OOPB);
  CAPTURE(wilson_b_analytical);

  const mat wilson_b_numerical = wilson_matrix_numerical<vec3, vec, mat>(
      to_cartesian<vec3, vec>(mol), B, A, D, LA, OOPB);
  CAPTURE(wilson_b_numerical);

  REQUIRE(linalg::size(wilson_b_analytical) ==
          linalg::size(wilson_b_numerical));

  const std::size_t n = linalg::size(wilson_b_analytical);
  for (std::size_t i{0}; i < n; i++) {
    REQUIRE(wilson_b_analytical(i) ==
            Approx(wilson_b_numerical(i)).margin(1e-5));
  }
}

TEST_CASE("Linear angle gradient", "[wilson]") {
  using namespace connectivity;
  using namespace molecule;
  using namespace tools;
  using namespace wilson;
  using namespace io;

  const auto mol = load_xyz<vec3>(config::molecules_dir + "hcn.xyz");
  REQUIRE(mol.size() == 3);

  // Compute interatomic distances
  mat dd{distances<vec3, mat>(mol)};
  UGraph adj{adjacency_matrix(dd, mol)};
  mat dist{distance_matrix<mat>(adj)};

<<<<<<< HEAD
    // Compute bonds
    std::vector<Bond> B{bonds(dist, mol)};
    std::vector<Angle> A{angles(dist, mol)};
    std::vector<Dihedral> D{dihedrals(dist, mol)};
    std::vector<LinearAngle<vec3>> LA{linear_angles(dist, mol)};
    std::vector<OutOfPlaneBend> OOPB{out_of_plane_bends(dist, mol)};
    REQUIRE(LA.size() == 2);

    const auto q = connectivity::cartesian_to_irc<vec3, vec>(
        to_cartesian<vec3, vec>(mol), B, A, D, LA, OOPB);
    CAPTURE(q);

    const mat wilson_b_analytical =
        wilson_matrix<vec3, vec, mat>(to_cartesian<vec3, vec>(mol), B, A, D, LA, OOPB);
    CAPTURE(wilson_b_analytical);

    const mat wilson_b_numerical = wilson_matrix_numerical<vec3, vec, mat>(
        to_cartesian<vec3, vec>(mol), B, A, D, LA, OOPB);
    CAPTURE(wilson_b_numerical);

    REQUIRE(linalg::size(wilson_b_analytical) ==
            linalg::size(wilson_b_numerical));

    const std::size_t n = linalg::size(wilson_b_analytical);
    for (std::size_t i{0}; i < n; i++) {
      REQUIRE(wilson_b_analytical(i) ==
              Approx(wilson_b_numerical(i)).margin(1e-5));
    }
  }
=======
  // Compute bonds
  std::vector<Bond> B{bonds(dist, mol)};
  std::vector<Angle> A{angles(dist, mol)};
  std::vector<Dihedral> D{dihedrals(dist, mol)};
  std::vector<LinearAngle<vec3>> LA{linear_angles(dist, mol)};
  REQUIRE(LA.size() == 2);

  const auto q = connectivity::cartesian_to_irc<vec3, vec>(
      to_cartesian<vec3, vec>(mol), B, A, D, LA);
  CAPTURE(q);

  const mat wilson_b_analytical =
      wilson_matrix<vec3, vec, mat>(to_cartesian<vec3, vec>(mol), B, A, D, LA);
  CAPTURE(wilson_b_analytical);

  const mat wilson_b_numerical = wilson_matrix_numerical<vec3, vec, mat>(
      to_cartesian<vec3, vec>(mol), B, A, D, LA);
  CAPTURE(wilson_b_numerical);

  REQUIRE(linalg::size(wilson_b_analytical) ==
          linalg::size(wilson_b_numerical));

  const std::size_t n = linalg::size(wilson_b_analytical);
  for (std::size_t i{0}; i < n; i++) {
    REQUIRE(wilson_b_analytical(i) ==
            Approx(wilson_b_numerical(i)).margin(1e-5));
  }
}
>>>>>>> ccfc4caf
<|MERGE_RESOLUTION|>--- conflicted
+++ resolved
@@ -375,54 +375,24 @@
   UGraph adj{adjacency_matrix(dd, mol)};
   mat dist{distance_matrix<mat>(adj)};
 
-<<<<<<< HEAD
-    // Compute bonds
-    std::vector<Bond> B{bonds(dist, mol)};
-    std::vector<Angle> A{angles(dist, mol)};
-    std::vector<Dihedral> D{dihedrals(dist, mol)};
-    std::vector<LinearAngle<vec3>> LA{linear_angles(dist, mol)};
-    std::vector<OutOfPlaneBend> OOPB{out_of_plane_bends(dist, mol)};
-    REQUIRE(LA.size() == 2);
-
-    const auto q = connectivity::cartesian_to_irc<vec3, vec>(
-        to_cartesian<vec3, vec>(mol), B, A, D, LA, OOPB);
-    CAPTURE(q);
-
-    const mat wilson_b_analytical =
-        wilson_matrix<vec3, vec, mat>(to_cartesian<vec3, vec>(mol), B, A, D, LA, OOPB);
-    CAPTURE(wilson_b_analytical);
-
-    const mat wilson_b_numerical = wilson_matrix_numerical<vec3, vec, mat>(
-        to_cartesian<vec3, vec>(mol), B, A, D, LA, OOPB);
-    CAPTURE(wilson_b_numerical);
-
-    REQUIRE(linalg::size(wilson_b_analytical) ==
-            linalg::size(wilson_b_numerical));
-
-    const std::size_t n = linalg::size(wilson_b_analytical);
-    for (std::size_t i{0}; i < n; i++) {
-      REQUIRE(wilson_b_analytical(i) ==
-              Approx(wilson_b_numerical(i)).margin(1e-5));
-    }
-  }
-=======
   // Compute bonds
   std::vector<Bond> B{bonds(dist, mol)};
   std::vector<Angle> A{angles(dist, mol)};
   std::vector<Dihedral> D{dihedrals(dist, mol)};
   std::vector<LinearAngle<vec3>> LA{linear_angles(dist, mol)};
+  std::vector<OutOfPlaneBend> OOPB{out_of_plane_bends(dist, mol)};
   REQUIRE(LA.size() == 2);
 
   const auto q = connectivity::cartesian_to_irc<vec3, vec>(
-      to_cartesian<vec3, vec>(mol), B, A, D, LA);
+      to_cartesian<vec3, vec>(mol), B, A, D, LA, OOPB);
   CAPTURE(q);
 
   const mat wilson_b_analytical =
-      wilson_matrix<vec3, vec, mat>(to_cartesian<vec3, vec>(mol), B, A, D, LA);
+      wilson_matrix<vec3, vec, mat>(to_cartesian<vec3, vec>(mol), B, A, D, LA, OOPB);
   CAPTURE(wilson_b_analytical);
 
   const mat wilson_b_numerical = wilson_matrix_numerical<vec3, vec, mat>(
-      to_cartesian<vec3, vec>(mol), B, A, D, LA);
+      to_cartesian<vec3, vec>(mol), B, A, D, LA, OOPB);
   CAPTURE(wilson_b_numerical);
 
   REQUIRE(linalg::size(wilson_b_analytical) ==
@@ -433,5 +403,4 @@
     REQUIRE(wilson_b_analytical(i) ==
             Approx(wilson_b_numerical(i)).margin(1e-5));
   }
-}
->>>>>>> ccfc4caf
+}