#include "catch.hpp"

#include "config.h"

#include "libirc/irc.h"

#include "libirc/conversion.h"
#include "libirc/io.h"
#include "libirc/molecule.h"

#ifdef HAVE_ARMA
#include <armadillo>
using vec3 = arma::vec3;
using vec = arma::vec;
using mat = arma::mat;

template<typename T>
using Mat = arma::Mat<T>;
#elif HAVE_EIGEN3
#include <Eigen3/Eigen/Dense>
using vec3 = Eigen::Vector3d;
using vec = Eigen::VectorXd;
using mat = Eigen::MatrixXd;

template<typename T>
using Mat = Eigen::Matrix<T, Eigen::Dynamic, Eigen::Dynamic>;
#else
#error
#endif

using namespace irc;

TEST_CASE("Internal Redundant Coordinates") {
  using namespace std;

  using namespace connectivity;
  using namespace molecule;
  using namespace tools::conversion;

  SECTION("User-defined Coordinates") {

    // Define methanol molecule
    Molecule<vec3> molecule{{"O", {0.0000000000, 0.0000000000, 0.0000000000}},
                            {"H", {-0.9658081475, 0.0000000000, 0.0000000000}},
                            {"C", {0.4371881141, 1.3664973705, 0.0000000000}},
                            {"H", {0.0965595997, 1.9062256626, 0.8987823813}},
                            {"H", {1.5337031672, 1.3396209523, 0.0000000000}},
                            {"H", {0.0965596000, 1.9062256619, -0.8987823831}}};

    // Transform molecular coordinates from angstrom to bohr
    multiply_positions(molecule, angstrom_to_bohr);

    // Build internal reaction coordinates
<<<<<<< HEAD
    // Add O-H bonds: (1,2)
    // Add H-H bond: (2,3)
    // Add H-O-H angle: (2,1,3)
    // Add H-H-O-C dihedral: (3,2,1,0)
    IRC<vec3, vec, mat> irc(
        molecule, {{1, 2}, {2, 3}}, {{2, 1, 3}}, {{3, 2, 1, 0}}, {});
    REQUIRE(irc.get_bonds().size() == 5);
    REQUIRE(irc.get_angles().size() == 4);
    REQUIRE(irc.get_dihedrals().size() == 1);
    REQUIRE(irc.get_out_of_plane_bends().size() == 1);
=======
    // Add H-H bonds: (3,4), (4,5), (5,3)
    // Add H-O-H bonds: (1,0,3), (1,0,4), (1,0,5)
    // Add H-H-H-H dihedral: (1,3,4,5)
    // Add O-H-H-H dihedral: (0,3,4,5)
    IRC<vec3, vec, mat> irc(molecule,
                            {{3, 4}, {4, 5}, {5, 3}},
                            {{1, 0, 3}, {1, 0, 4}, {1, 0, 5}},
                            {{1, 3, 4, 5}, {0, 3, 4, 5}});
>>>>>>> ccfc4caf

    // Compute internal coordinates
    vec q_irc{
        irc.cartesian_to_irc(molecule::to_cartesian<vec3, vec>(molecule))};

<<<<<<< HEAD
    // Check size (3+2 bonds, 3+1 angles, 0+1 dihedrals)
    REQUIRE(linalg::size(q_irc) == 11);
=======
    // Check size (5+3 bonds, 7+3 angles, 3+2 dihedrals)
    REQUIRE(linalg::size(q_irc) == 23);
>>>>>>> ccfc4caf

    // Check manually added H-H bond
    SECTION("Manually added H-H bond (1)") {
      Approx target(q_irc(5));
      target.margin(1e-6);

      // Compute O-H distance
      double d{distance(molecule[3].position, molecule[4].position)};

      CHECK(d == target);
    }

    // Check manually added H-H bond
    SECTION("Manually added H-H bond (2)") {
      Approx target(q_irc(6));
      target.margin(1e-6);

      // Compute O-H distance
      double d{distance(molecule[4].position, molecule[5].position)};

      CHECK(d == target);
    }

    // Check manually added H-H bond
    SECTION("Manually added H-H bond (3)") {
      Approx target(q_irc(7));
      target.margin(1e-6);

      // Compute O-H distance
      double d{distance(molecule[5].position, molecule[3].position)};

      CHECK(d == target);
    }

    // Check manually added H-O-H angle (1)
    SECTION("Manually added H-O-H angle (1)") {
      Approx target(q_irc(15));
      target.margin(1e-6);

      // Compute H-O-H angle
      double a{angle(
          molecule[1].position, molecule[0].position, molecule[3].position)};

      CHECK(a == target);
    }

    // Check manually added H-O-H angle (2)
    SECTION("Manually added H-O-H angle (2)") {
      Approx target(q_irc(16));
      target.margin(1e-6);

      // Compute H-O-H angle
      double a{angle(
          molecule[1].position, molecule[0].position, molecule[4].position)};

      CHECK(a == target);
    }

    // Check manually added H-O-H angle (3)
    SECTION("Manually added H-O-H angle (3)") {
      Approx target(q_irc(17));
      target.margin(1e-6);

      // Compute H-O-H angle
      double a{angle(
          molecule[1].position, molecule[0].position, molecule[5].position)};

      CHECK(a == target);
    }

    // Check manually added H-H-H-H dihedral angle
    SECTION("Manually added H-H-H-H dihedral angle") {
      Approx target(q_irc(21));
      target.margin(1e-6);

      // Compute H-O-C-H dihedral angle
      double d{dihedral(molecule[1].position,
                        molecule[3].position,
                        molecule[4].position,
                        molecule[5].position)};

      CHECK(d == target);
    }

    // Check manually added O-H-H-H dihedral angle
    SECTION("Manually added O-H-H-H dihedral angle") {
      Approx target(q_irc(22));
      target.margin(1e-6);

      // Compute H-O-C-H dihedral angle
      double d{dihedral(molecule[0].position,
                        molecule[3].position,
                        molecule[4].position,
                        molecule[5].position)};

      CHECK(d == target);
    }

    // Check manually added H-H-O-C dihedral angle
    SECTION("Manually added H-H-O-C out of plane angle") {
      Approx target(q_irc(10));
      target.margin(1e-6);

      // Compute H-H-O-C dihedral angle
      double d{out_of_plane_angle(molecule[0].position,
                                  molecule[1].position,
                                  molecule[2].position,
                                  molecule[3].position)};

      REQUIRE(d == target);
      REQUIRE(d == Approx(0).margin(1e-6));
    }
  }
  /*
  SECTION("Constraints") {
    // Define formaldehyde molecule (CH2O)
    Molecule<vec3> molecule{{"C", {0.000000, 0.000000, -0.537500}},
                            {"O", {0.000000, 0.000000, 0.662500}},
                            {"H", {0.000000, 0.866025, -1.037500}},
                            {"H", {0.000000, -0.866025, -1.037500}}};

    // Transform molecular coordinates from angstrom to bohr
    multiply_positions(molecule, angstrom_to_bohr);

    // Build internal reaction coordinates
    // Add C-O bond constraint: (0,1)
    // Add H-H bond constraint: (2,3)
    // Add H-C-H angle constraint: (2,0,3)
    // Add H-H-O-C dihedral constraint: (3,2,1,0)
    IRC<vec3, vec, mat> irc(
        molecule, {{0,1,Constraint::constrained},
  {2,3,Constraint::constrained}}, {{2,0,3,Constraint::constrained}},
  {{3,2,1,0,Constraint::constrained}});

    // Compute internal coordinates
    vec q_irc{
        irc.cartesian_to_irc(molecule::to_cartesian<vec3, vec>(molecule))};

    // Check size (3+1 bonds, 3+0 angles, 0+1 dihedrals)
    REQUIRE(linalg::size(q_irc) == 8);

    // Get bonds
    auto B = irc.get_bonds();

    // Check bonds
    REQUIRE(B.size() == 4 );
    CHECK(B[0].constraint == Constraint::constrained);
    CHECK(B[3].constraint == Constraint::constrained);

    // Get angles
    auto A = irc.get_angles();

    // Check bonds
    REQUIRE(A.size() == 3 );
    CHECK(A[2].constraint == Constraint::constrained);

    // Get angles
    //auto D = irc.get_dihedrals();

    // Check bonds
    //REQUIRE(D.size() == 1 );
    CHECK(D[0].constraint == Constraint::constrained);
  }
  */

  SECTION("Hessian projection") {

    // Define methanol molecule
    Molecule<vec3> molecule{{"O", {0.0000000000, 0.0000000000, 0.0000000000}},
                            {"H", {-0.9658081475, 0.0000000000, 0.0000000000}},
                            {"C", {0.4371881141, 1.3664973705, 0.0000000000}},
                            {"H", {0.0965595997, 1.9062256626, 0.8987823813}},
                            {"H", {1.5337031672, 1.3396209523, 0.0000000000}},
                            {"H", {0.0965596000, 1.9062256619, -0.8987823831}}};

    // Transform molecular coordinates from angstrom to bohr
    multiply_positions(molecule, angstrom_to_bohr);

    // Build internal reaction coordinates
    // (Manually added dihedral to increase coverage)
    IRC<vec3, vec, mat> irc(molecule, {}, {}, {{0, 1, 2, 3}});

    // Compute initial hessian
    mat iH0{irc.projected_initial_hessian_inv()};

    // Project Hessian again
    mat iH{irc.projected_hessian_inv(iH0)};

    // Check sizes
    REQUIRE(linalg::size(iH0) == linalg::size(iH));

    // Check that second projection has no effect
    std::size_t n{linalg::size(iH0)};
    for (std::size_t i{0}; i < n; i++) {
      Approx target(iH0(i));
      target.margin(1e-6);

      CHECK(iH(i) == target);
    }
  }

  SECTION("IRC to Cartesian") {

    // Define formaldehyde molecule (CH2O)
    const auto molecule =
        io::load_xyz<vec3>(config::molecules_dir + "ethanol.xyz");

    // Build internal reaction coordinates
    IRC<vec3, vec, mat> irc(molecule);

    // Get cartesian coordinates
    vec x_c{to_cartesian<vec3, vec>(molecule)};

    // Compute internal redundant coordinates
    vec q_irc{irc.cartesian_to_irc(x_c)};

    // Define no displacement in IRC
    vec dq{linalg::zeros<vec>(linalg::size(q_irc))};

    // Compute cartesian coordinate from IRC
    vec x_c_from_irc{irc.irc_to_cartesian(q_irc, dq, x_c)};

    std::size_t n{linalg::size(x_c)};
    for (std::size_t i{0}; i < n; i++) {
      Approx target(x_c(i));
      target.margin(1e-6);

      REQUIRE(x_c_from_irc(i) == target);
    }
  }
}<|MERGE_RESOLUTION|>--- conflicted
+++ resolved
@@ -51,18 +51,6 @@
     multiply_positions(molecule, angstrom_to_bohr);
 
     // Build internal reaction coordinates
-<<<<<<< HEAD
-    // Add O-H bonds: (1,2)
-    // Add H-H bond: (2,3)
-    // Add H-O-H angle: (2,1,3)
-    // Add H-H-O-C dihedral: (3,2,1,0)
-    IRC<vec3, vec, mat> irc(
-        molecule, {{1, 2}, {2, 3}}, {{2, 1, 3}}, {{3, 2, 1, 0}}, {});
-    REQUIRE(irc.get_bonds().size() == 5);
-    REQUIRE(irc.get_angles().size() == 4);
-    REQUIRE(irc.get_dihedrals().size() == 1);
-    REQUIRE(irc.get_out_of_plane_bends().size() == 1);
-=======
     // Add H-H bonds: (3,4), (4,5), (5,3)
     // Add H-O-H bonds: (1,0,3), (1,0,4), (1,0,5)
     // Add H-H-H-H dihedral: (1,3,4,5)
@@ -71,19 +59,13 @@
                             {{3, 4}, {4, 5}, {5, 3}},
                             {{1, 0, 3}, {1, 0, 4}, {1, 0, 5}},
                             {{1, 3, 4, 5}, {0, 3, 4, 5}});
->>>>>>> ccfc4caf
 
     // Compute internal coordinates
     vec q_irc{
         irc.cartesian_to_irc(molecule::to_cartesian<vec3, vec>(molecule))};
 
-<<<<<<< HEAD
-    // Check size (3+2 bonds, 3+1 angles, 0+1 dihedrals)
-    REQUIRE(linalg::size(q_irc) == 11);
-=======
     // Check size (5+3 bonds, 7+3 angles, 3+2 dihedrals)
     REQUIRE(linalg::size(q_irc) == 23);
->>>>>>> ccfc4caf
 
     // Check manually added H-H bond
     SECTION("Manually added H-H bond (1)") {
@@ -193,8 +175,8 @@
                                   molecule[2].position,
                                   molecule[3].position)};
 
-      REQUIRE(d == target);
-      REQUIRE(d == Approx(0).margin(1e-6));
+      CHECK(d == target);
+      CHECK(d == Approx(0).margin(1e-6));
     }
   }
   /*
