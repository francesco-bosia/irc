#ifndef IRC_CONNECTIVITY_H
#define IRC_CONNECTIVITY_H

#include "atom.h"
#include "constants.h"
#include "linalg.h"
#include "molecule.h"

#include <cassert>
#include <cmath>
#include <iostream>
#include <limits>
#include <stdexcept>
#include <string>
#include <utility>
#include <vector>

#include <boost/graph/adjacency_list.hpp>
#include <boost/graph/connected_components.hpp>
#include <boost/graph/dijkstra_shortest_paths.hpp>
#include <boost/graph/exterior_property.hpp>
#include <boost/graph/graph_traits.hpp>
#include <boost/math/special_functions/round.hpp>

namespace irc {

/// Connectivity
namespace connectivity {

using EdgeProperty = boost::property<boost::edge_weight_t, int>;

using UGraph = boost::adjacency_list<boost::vecS,        //
                                     boost::vecS,        //
                                     boost::undirectedS, // Graph type
                                     boost::no_property, // Vertex property
                                     EdgeProperty        // Edge property
                                     >;

using Vertex = boost::graph_traits<UGraph>::vertex_descriptor;
using Edge = boost::graph_traits<UGraph>::edge_descriptor;

using DistanceProperty = boost::exterior_vertex_property<UGraph, int>;
using DistanceMatrix = DistanceProperty::matrix_type;

enum class Constraint { constrained, unconstrained };

/// Couple of atoms forming a bond
/// Triplet of atoms forming an angle
///
/// Atoms are represented by their index in a list of coordinates.
class Bond {
public:
  Bond(const std::size_t& i_,
       const std::size_t& j_,
       const Constraint& constraint_ = Constraint::unconstrained)
    : i(i_), j(j_), constraint(constraint_) {
    if (i == j) {
      throw std::logic_error("Bond error.");
    }

    // Ordering (needed for hash function and comparison operators)
    if (j < i) {
      std::swap(i, j);
    }
  }

  std::size_t i;
  std::size_t j;

  Constraint constraint{Constraint::unconstrained};

  bool operator==(const Bond& b) const { return i == b.i && j == b.j; }

  bool operator!=(const Bond& b) const { return !(*this == b); }
};

/// Triplet of atoms forming an angle
///
/// Atoms are represented by their index in a list of coordinates.
class Angle {
public:
  Angle(const std::size_t& i_,
        const std::size_t& j_,
        const std::size_t& k_,
        const Constraint& constraint_ = Constraint::unconstrained)
    : i(i_), j(j_), k(k_), constraint(constraint_) {
    if (i == j || i == k || j == k) {
      throw std::logic_error("Angle error.");
    }

    // Ordering (needed for hash function and comparison operators)
    if (k < i) {
      std::swap(i, k);
    }
  }

  std::size_t i;
  std::size_t j;
  std::size_t k;
  // enum class linear{NONE, XY, YZ}; // Use switch

  Constraint constraint{Constraint::unconstrained};

  bool operator==(const Angle& a) const {
    return i == a.i && j == a.j && k == a.k;
  }

  bool operator!=(const Angle& a) const { return !(*this == a); }
};

enum class LinearAngleTag { First, Second };

/// \brief String form of \p tag
std::string inline to_string(const LinearAngleTag tag) {
  switch (tag) {
    case LinearAngleTag::First:
      return "First";
    case LinearAngleTag::Second:
      return "Second";
  }
}

/// \brief Triplet of atoms forming a linear angle and an orthogonal direction
///
/// Atoms are represented by their index in a list of coordinates.
/// \p orthogonal_direction_ vector should be orthogonal to the \p i_ to \p k_
/// atoms directions.
/// A \p tag_ is also required, because the linear angles should be defined in
/// pairs such that bending can occur in any direction.
/// The \p orthogonal_direction_ of these two must themselves be orthogonal.
template<typename Vector3>
class LinearAngle {
public:
  LinearAngle(const std::size_t i_,
              const std::size_t j_,
              const std::size_t k_,
              const Vector3 orthogonal_direction_,
              const LinearAngleTag tag_,
              const Constraint constraint_ = Constraint::unconstrained)
    : i(i_), j(j_), k(k_), tag(tag_),
      orthogonal_direction(orthogonal_direction_), constraint(constraint_) {
    if (i == j || i == k || j == k) {
      throw std::logic_error("Angle error.");
    }

    // Ordering (needed for hash function and comparison operators)
    if (k < i) {
      std::swap(i, k);
    }
  }

  std::size_t i;
  std::size_t j;
  std::size_t k;
  LinearAngleTag tag;
  Vector3 orthogonal_direction;

  Constraint constraint{Constraint::unconstrained};

  bool operator==(const LinearAngle<Vector3>& a) const {
    return i == a.i && j == a.j && k == a.k && tag == a.tag;
  }

  bool operator!=(const LinearAngle<Vector3>& a) const { return !(*this == a); }
};

/// Quadruplet of atoms forming an angle
///
/// Atoms are represented by their index in a list of coordinates.
class Dihedral {
public:
  Dihedral(const std::size_t& i_,
           const std::size_t& j_,
           const std::size_t& k_,
           const std::size_t& l_,
           const Constraint& constraint_ = Constraint::unconstrained)
    : i(i_), j(j_), k(k_), l(l_), constraint(constraint_) {
    if (i == j || i == k || i == l || j == k || j == l || k == l) {
      throw std::logic_error("Dihedral error.");
    }

    // Ordering (needed for hash function and comparison operators)
    if (l < i) {
      std::swap(i, l);
      std::swap(j, k);
    }
  }

  std::size_t i;
  std::size_t j;
  std::size_t k;
  std::size_t l;

  Constraint constraint{Constraint::unconstrained};

  bool operator==(const Dihedral& d) const {
    return i == d.i && j == d.j && k == d.k && l == d.l;
  }

  bool operator!=(const Dihedral& d) const { return !(*this == d); }
};

/// Quadruplet of atoms forming an out of plane bend
///
/// Atoms are represented by their index in a list of coordinates.
class OutOfPlaneBend {
public:
  OutOfPlaneBend(const std::size_t& c_,
                 const std::size_t& i_,
                 const std::size_t& j_,
                 const std::size_t& k_,
                 const Constraint& constraint_ = Constraint::unconstrained)
      : c(c_), i(i_), j(j_), k(k_), constraint(constraint_) {
    if (c == i || c == j || c == k || i == j || i == k || j == k) {
      throw std::logic_error("OutOfPlaneBend error.");
    }

    using std::swap;
    // Sort such that i <= j <= k
    if (i > k) {
      swap(i, k);
    }

    if (i > j) {
      swap(i, j);
    }

    if (j > k) {
      swap(j, k);
    }
  }

  std::size_t c; ///<! Central atom
  std::size_t i;
  std::size_t j;
  std::size_t k;

  Constraint constraint{Constraint::unconstrained};

  bool operator==(const OutOfPlaneBend& d) const {
    return c == d.c && i == d.i && j == d.j && k == d.k;
  }

  bool operator!=(const OutOfPlaneBend& d) const { return !(*this == d); }
};

/// Compute the distance between two points
///
/// \tparam Vector3
/// \param v1 Point 1
/// \param v2 Point 2
/// \return Distance between point  1 and point 2
///
/// The distance \f$d\f$ between two points \f$\vec{v}_1\f$ and \f$\vec{v}_2\f$
/// is defined as
/// \f[
///   d = |\vec{v}_1 - \vec{v}_2|.
/// \f]
template<typename Vector3>
inline double distance(const Vector3& v1, const Vector3& v2) {
  return linalg::norm(v1 - v2);
}

/// Compute bond length
///
/// \tparam Vector3
/// \tparam Vector
/// \param b Bond
/// \param x_cartesian Atomic cartesian coordinates
/// \return Bond length
///
/// Given a (linear) vector of cartesian atomic coordinates \param x_cartesian
/// and a bond \param b, the corresponding bond length is computed.
template<typename Vector3, typename Vector>
inline double bond(const Bond& b, const Vector& x_cartesian) {
  // Temporary positions
  const Vector3 b1{x_cartesian(3 * b.i + 0),
                   x_cartesian(3 * b.i + 1),
                   x_cartesian(3 * b.i + 2)};

  const Vector3 b2{x_cartesian(3 * b.j + 0),
                   x_cartesian(3 * b.j + 1),
                   x_cartesian(3 * b.j + 2)};

  return distance(b1, b2);
}

/// Compute bond length
///
/// \tparam Vector3
/// \param b Bond
/// \param molecule Molecule
/// \return Bond length
template<typename Vector3>
inline double bond(const Bond& b, const molecule::Molecule<Vector3>& molecule) {
  const Vector3 b1{molecule[b.i].position};
  const Vector3 b2{molecule[b.j].position};

  return distance(b1, b2);
}

/// Compute angle formed by three points
///
/// \tparam Vector3
/// \param v1 Point 1
/// \param v2 Point 2
/// \param v3 Point 3
/// \return Angle between points 1, 2 and 3
///
/// The angle \f$a\f$ between three points \f$\vec{v}_1\f$, \f$\vec{v}_2\f$
/// and \f$\vec{v}_3\f$ is defined as
/// \f[
///   a = \cos^{-1}\left( \frac{\vec{r}_{21}\cdot\vec{r}_{23}}
///       {|\vec{r}_{21}||\vec{r}_{23}|} \right).
/// \f]
/// where \f$\vec{r}_{21}=\vec{v}_1-\vec{v}_2\f$ and
/// \f$\vec{r}_{23}= \vec{v}_3-\vec{v}_2\f$
template<typename Vector3>
inline double angle(const Vector3& v1, const Vector3& v2, const Vector3& v3) {
  const Vector3 r1{v1 - v2};
  const Vector3 r2{v3 - v2};

  const double N{linalg::norm(r1) * linalg::norm(r2)};

  const double dot_r1r2 = linalg::dot(r1, r2);
  if (dot_r1r2 / N <= -1.0) {
    return tools::constants::pi;
  } else if (dot_r1r2 / N >= 1.0) {
    return 0.0;
  } else {
    return std::acos(linalg::dot(r1, r2) / N);
  }
}

/// Compute angle
///
/// \tparam Vector3
/// \tparam Vector
/// \param a Angle
/// \param x_cartesian Atomic cartesian coordinates
/// \return Angle
///
/// Given a (linear) vector of cartesian atomic coordinates \param x_cartesian
/// and a bond \param b, the corresponding bond length is computed.
template<typename Vector3, typename Vector>
inline double angle(const Angle& a, const Vector& x_cartesian) {
  // Temporary positions
  const Vector3 a1{x_cartesian(3 * a.i + 0),
                   x_cartesian(3 * a.i + 1),
                   x_cartesian(3 * a.i + 2)};

  const Vector3 a2{x_cartesian(3 * a.j + 0),
                   x_cartesian(3 * a.j + 1),
                   x_cartesian(3 * a.j + 2)};

  const Vector3 a3{x_cartesian(3 * a.k + 0),
                   x_cartesian(3 * a.k + 1),
                   x_cartesian(3 * a.k + 2)};

  return angle(a1, a2, a3);
}

template<typename Vector3, typename Vector>
inline double angle(const LinearAngle<Vector3>& a, const Vector& x_cartesian) {

  // Temporary positions
  const Vector3 a1{x_cartesian(3 * a.i + 0),
                   x_cartesian(3 * a.i + 1),
                   x_cartesian(3 * a.i + 2)};

  const Vector3 a2{x_cartesian(3 * a.j + 0),
                   x_cartesian(3 * a.j + 1),
                   x_cartesian(3 * a.j + 2)};

  const Vector3 a3{x_cartesian(3 * a.k + 0),
                   x_cartesian(3 * a.k + 1),
                   x_cartesian(3 * a.k + 2)};

  return angle(a1, a2, a.orthogonal_direction) +
         angle(a.orthogonal_direction, a2, a3);
}

/// Compute angle
///
/// \tparam Vector3
/// \param a Angle
/// \param molecule Molecule
/// \return Angle
template<typename Vector3>
inline double angle(const Angle& a,
                    const molecule::Molecule<Vector3>& molecule) {
  const Vector3 a1{molecule[a.i].position};
  const Vector3 a2{molecule[a.j].position};
  const Vector3 a3{molecule[a.k].position};

  return angle(a1, a2, a3);
}
template<typename Vector3>
inline double angle(const LinearAngle<Vector3>& a,
                    const molecule::Molecule<Vector3>& molecule) {
  const Vector3 a1{molecule[a.i].position};
  const Vector3 a2{molecule[a.j].position};
  const Vector3 a3{molecule[a.k].position};

  return angle(a1, a2, a3);
}

/// Compute dihedral angle formed by four points
///
/// \tparam Vector3
/// \param v1 Point 1
/// \param v2 Point 2
/// \param v3 Point 3
/// \param v4 Point 4
/// \return Dihedral angle
template<typename Vector3>
inline double dihedral(const Vector3& v1,
                       const Vector3& v2,
                       const Vector3& v3,
                       const Vector3& v4) {
  const Vector3 b1{v1 - v2};
  const Vector3 b2{v2 - v3};
  const Vector3 b3{v3 - v4};

  Vector3 n1{linalg::cross(b1, b2)};
  Vector3 n2{linalg::cross(b2, b3)};

  n1 /= linalg::norm(n1);
  n2 /= linalg::norm(n2);

  const Vector3 m{linalg::cross(n1, b2) / linalg::norm(b2)};

  const double x{linalg::dot(n1, n2)};
  const double y{linalg::dot(m, n2)};

  // Compute dihedral angle in radians (in the interval [-pi,pi])
  const double angle{std::atan2(y, x)};

  return angle;
}

/// Compute dihedral angle \param d, given cartesian coordinates
///
/// \tparam Vector3
/// \tparam Vector
/// \param d Dihedral
/// \param x_cartesian Atomic cartesian coordinates
/// \return Dihedral angle
///
/// Given a (linear) vector of cartesian atomic coordinates \param x_cartesian
/// and a bond \param b, the corresponding bond length is computed.
template<typename Vector3, typename Vector>
inline double dihedral(const Dihedral& d, const Vector& x_cartesian) {
  // Temporary positions
  const Vector3 d1{x_cartesian(3 * d.i + 0),
                   x_cartesian(3 * d.i + 1),
                   x_cartesian(3 * d.i + 2)};

  const Vector3 d2{x_cartesian(3 * d.j + 0),
                   x_cartesian(3 * d.j + 1),
                   x_cartesian(3 * d.j + 2)};

  const Vector3 d3{x_cartesian(3 * d.k + 0),
                   x_cartesian(3 * d.k + 1),
                   x_cartesian(3 * d.k + 2)};

  const Vector3 d4{x_cartesian(3 * d.l + 0),
                   x_cartesian(3 * d.l + 1),
                   x_cartesian(3 * d.l + 2)};

  return dihedral(d1, d2, d3, d4);
}

/// Compute dihedral angle \param d, given a molecule
///
/// \tparam Vector3
/// \param d Dihedral
/// \param molecule Molecule
/// \return Dihedral angle
template<typename Vector3>
inline double dihedral(const Dihedral& d,
                       const molecule::Molecule<Vector3>& molecule) {
  const Vector3 d1{molecule[d.i].position};
  const Vector3 d2{molecule[d.j].position};
  const Vector3 d3{molecule[d.k].position};
  const Vector3 d4{molecule[d.l].position};

  return dihedral(d1, d2, d3, d4);
}


/// Compute dihedral angle formed by four points
template<typename Vector3>
double out_of_plane_angle(const Vector3& vc,
                          const Vector3& v1,
                          const Vector3& v2,
                          const Vector3& v3) {
  const Vector3 b1{v1 - vc};
  const Vector3 b2{v2 - vc};
  const Vector3 b3{v3 - vc};

  const Vector3 e1{linalg::normalise(b1)};
  const Vector3 e2{linalg::normalise(b2)};
  const Vector3 e3{linalg::normalise(b3)};

  const double a1{angle(v2, vc, v3)};
  const Vector3 t1{linalg::cross(e2, e3)/std::sin(a1)};

  return std::asin(linalg::dot(t1, e1));
}

/// Compute dihedral angle \param d, given cartesian coordinates
///
/// Given a (linear) vector of cartesian atomic coordinates \param x_cartesian
/// and a bond \param b, the corresponding bond length is computed.
template<typename Vector3, typename Vector>
double out_of_plane_angle(const OutOfPlaneBend& d,
                          const Vector& x_cartesian) {
  // Temporary positions
  const Vector3 dc{x_cartesian(3 * d.c + 0),
                   x_cartesian(3 * d.c + 1),
                   x_cartesian(3 * d.c + 2)};

  const Vector3 d1{x_cartesian(3 * d.i + 0),
                   x_cartesian(3 * d.i + 1),
                   x_cartesian(3 * d.i + 2)};

  const Vector3 d2{x_cartesian(3 * d.j + 0),
                   x_cartesian(3 * d.j + 1),
                   x_cartesian(3 * d.j + 2)};

  const Vector3 d3{x_cartesian(3 * d.k + 0),
                   x_cartesian(3 * d.k + 1),
                   x_cartesian(3 * d.k + 2)};

  return out_of_plane_angle(dc, d1, d2, d3);
}

/// Compute dihedral angle \param d, given a molecule
template<typename Vector3>
double out_of_plane_angle(const OutOfPlaneBend& d,
                          const molecule::Molecule<Vector3>& molecule) {

  const Vector3 dc{molecule[d.c].position};
  const Vector3 d1{molecule[d.i].position};
  const Vector3 d2{molecule[d.j].position};
  const Vector3 d3{molecule[d.k].position};

  return out_of_plane_angle(dc, d1, d2, d3);
}




/// Compute all distances between atoms in \param molecule
///
/// \tparam Vector3 3D vector
/// \tparam Matrix Matrix
/// \param molecule Molecule (collection of atoms)
/// \return Distances
///
/// The distances \f$\mathbf{D}\f$ for atoms in \param molecule is given by
/// \f[
///   D_{ij} = |\mathbf{r}_i - \mathbf{r}_j|,
/// \f]
/// where the matrix element \f$D_{ij}\f$ is the distance between atom at
/// position \f$\mathbf{r}_i\f$ and the atom at position \f$\mathbf{r}_j\f$.
template<typename Vector3, typename Matrix>
Matrix distances(const molecule::Molecule<Vector3>& molecule) {
  const std::size_t n_atoms{molecule.size()};

  Matrix distances_m{linalg::zeros<Matrix>(n_atoms, n_atoms)};

  double r{0.};
  for (std::size_t j{0}; j < n_atoms; j++) {
    for (std::size_t i{0}; i < j; i++) {

      r = distance(molecule[i].position, molecule[j].position);

      distances_m(i, j) = r;
      distances_m(j, i) = r;
    }
  }

  return distances_m;
}

// TODO: Improve algorithm
// TODO: Test
/*!
 *
 * @tparam Matrix
 * @param i First fragment index
 * @param j Second fragment index
 * @param fragments Fragment indices
 * @param distances Distance matrix
 * @return Tuple containing the indices of the atoms with minimum interfragment
 * distance (between fragment @param i and fragment @j) and such distance.
 */
template<typename Matrix>
std::tuple<std::size_t, std::size_t, double>
min_interfragment_distance(std::size_t i,
                           std::size_t j,
                           const std::vector<std::size_t>& fragments,
                           const Matrix& distances) {
  const std::size_t n_atoms{fragments.size()};

  // Interfragment distance
  double d{0};

  // Minimal interfragment distance
  double min_distance{std::numeric_limits<double>::max()};

  std::size_t k_min{0}, l_min{0};
  for (std::size_t k{0}; k < n_atoms; k++) {
    for (std::size_t l{0}; l < n_atoms; l++) {
      if (k != l and fragments[k] == i and fragments[l] == j) {

        d = distances(l, k);

        if (d < min_distance) {
          min_distance = d;
          k_min = k;
          l_min = l;
        }
      }
    }
  }

  return std::make_tuple(k_min, l_min, min_distance);
}

// TODO: Test
/*! Identify fragments (connected components)
 *
 * The function returns the number of fragments and a vector containing
 * the index of the fragment each atom belongs to.
 *
 * @param ug Unsigned graph
 * @return Number of fragments and fragments indices
 */
inline std::pair<std::size_t, std::vector<std::size_t>>
identify_fragments(const UGraph& ug) {
  // Fragment indices
  std::vector<std::size_t> fragments(boost::num_vertices(ug));

  // Fill component std::vector and return number of different fragments
  // If num_fragments == 1 the graph is connected
  const std::size_t num_fragments{
      boost::connected_components(ug, &fragments[0])};

  return {num_fragments, fragments};
}

/*! Search for regular bonds (covalent bonds)
 *
 * @tparam Vector3
 * @tparam Matrix
 * @param ug Adjacency matrix
 * @param distances Distance matrix
 * @param molecule Molecule
 */
template<typename Vector3, typename Matrix>
void add_regular_bonds(UGraph& ug,
                       const Matrix& distances,
                       const molecule::Molecule<Vector3>& molecule) {
  const std::size_t n_atoms{molecule.size()};

  double d{0.};

  double sum_covalent_radii{0.};

  for (std::size_t j{0}; j < n_atoms; j++) {
    for (std::size_t i{j + 1}; i < n_atoms; i++) {
      d = distances(i, j);

      sum_covalent_radii = atom::covalent_radius(molecule[i].atomic_number) +
                           atom::covalent_radius(molecule[j].atomic_number);

      // Determine if atoms i and j are bonded
      if (d < tools::constants::covalent_bond_multiplier * sum_covalent_radii) {
        // Add edge to boost::adjacency_list between vertices i and j
        // The weights are set to 1 for all edges.
        boost::add_edge(i, j, 1, ug);
      }
    }
  }
}

// TODO: Improve algorithm
// TODO: Test
/*! Recursive search of interfragment bonds
 *
 * At each iteration of the recursive search the interfragment bonds (and
 * auxiliary interfragment bonds) are added between closest fragments.
 *
 * @tparam Matrix
 * @param ug Adjacency matrix
 * @param distances Distance matrix
 */
template<typename Matrix>
void add_interfragment_bonds(UGraph& ug, const Matrix& distances) {

  const size_t n_atoms{boost::num_vertices(ug)};

  std::size_t num_fragments;
  std::vector<std::size_t> fragments;

  // Get number of fragments and fragment indices
  std::tie(num_fragments, fragments) = identify_fragments(ug);

  while (num_fragments > 1) {

    struct InterfragmentDistance {
      double d;
      size_t i;
      size_t j;
    };

    // Minimum interfragment distances
    // Matrix
    // min_dist_fragments{linalg::zeros<Matrix>(num_fragments,num_fragments)};
    std::vector<std::vector<InterfragmentDistance>> min_dist_fragments(
        num_fragments, std::vector<InterfragmentDistance>(num_fragments));

    // Determine minimal interfragment distances
    std::size_t i_min{0}, j_min{0};
    double min_d{0};
    for (std::size_t j{0}; j < num_fragments; j++) {
      for (std::size_t i{0}; i < j; i++) {
        std::tie(i_min, j_min, min_d) =
            min_interfragment_distance<Matrix>(i, j, fragments, distances);

        min_dist_fragments[i][j] = {min_d, i_min, j_min};
        min_dist_fragments[j][i] = {min_d, i_min, j_min};
      }
    }

    // Add interfragment distances between closest fragments
    double d{0.};
    for (std::size_t j{0}; j < num_fragments; j++) {
      size_t i_min_fragment{0};
      double d_min{std::numeric_limits<double>::max()};
      for (std::size_t i{0}; i < num_fragments; i++) {
        d = min_dist_fragments[i][j].d;
        if (d < d_min && i != j) {
          i_min_fragment = i;
          i_min = min_dist_fragments[i][j].i;
          j_min = min_dist_fragments[i][j].j;
          d_min = d;
        }
      }

      // Add shortest interfragment bond
      boost::add_edge(i_min, j_min, 1, ug);

      // Add auxiliary interfragment distances
      double d{0};
      for (std::size_t k{0}; k < n_atoms; k++) {
        for (std::size_t l{0}; l < n_atoms; l++) {
          if (k != l and fragments[k] == i_min_fragment and fragments[l] == j) {
            d = distances(l, k);

            // TODO: Check
            if (d < std::min(
                        min_d * tools::constants::interfragment_bond_multiplier,
                        2. * tools::conversion::angstrom_to_bohr)) {
              boost::add_edge(l, k, 1, ug);
            }
          }
        }
      }
    }

    // Recursive search of fragments
    // add_interfragment_bonds(ug, distances);
    // Get number of fragments and fragment indices
    std::tie(num_fragments, fragments) = identify_fragments(ug);
  }

  return;
}

// TODO: Better strategy to look for H-bonds (regular bonds are known)
/*! Search for hydrogen bonds
 *
 * @tparam Vector3
 * @tparam Matrix
 * @param ug Adjacency matrix
 * @param distances Distance matrix
 * @param molecule Molecule
 */
template<typename Vector3, typename Matrix>
void add_hydrogen_bonds(UGraph& ug,
                        const Matrix& distances,
                        const molecule::Molecule<Vector3>& molecule) {

  const std::size_t n_atoms{molecule.size()};

  double d{0.};

  double sum_covalent_radii{0.};
  double sum_vdw_radii{0.};
  for (std::size_t j{0}; j < n_atoms; j++) {
    for (std::size_t i{j + 1}; i < n_atoms; i++) {

      d = distances(i, j);

      sum_covalent_radii = atom::covalent_radius(molecule[i].atomic_number) +
                           atom::covalent_radius(molecule[j].atomic_number);

      // Determine if atoms i and j are bonded
      if (d < tools::constants::covalent_bond_multiplier * sum_covalent_radii) {

        // TODO: Better ways of doing this?
        // Search for H-bonds: XH...Y
        if ((atom::is_NOFPSCl(molecule[i].atomic_number) and
             atom::is_H(molecule[j].atomic_number)) or
            (atom::is_NOFPSCl(molecule[j].atomic_number) and
             atom::is_H(molecule[i].atomic_number))) { // Possible H-bond
          // On atom is H, while the other is either N, O, F, P, S or Cl

          std::size_t idx{0};   // X atom index
          std::size_t h_idx{0}; // Hydrogen bond index

          double a{0}; // Angle between X, H and Y in XH...Y

          // Assign correct indices to X and H
          if (atom::is_H(molecule[j].atomic_number)) {
            idx = i;
            h_idx = j;
          } else {
            idx = j;
            h_idx = i;
          }

          // Loop over all other atoms, excluding i and j, to find Y
          for (std::size_t k{0}; k < n_atoms; k++) {
            if (atom::is_NOFPSCl(molecule[k].atomic_number) and k != idx and
                k != h_idx) {

              d = distances(h_idx, k);

              sum_vdw_radii = atom::vdw_radius(molecule[h_idx].atomic_number) +
                              atom::vdw_radius(molecule[k].atomic_number);

              sum_covalent_radii =
                  atom::covalent_radius(molecule[h_idx].atomic_number) +
                  atom::covalent_radius(molecule[k].atomic_number);

              a = angle(molecule[idx].position,
                        molecule[h_idx].position,
                        molecule[k].position);

              // Check H-bond properties
              if (d > sum_covalent_radii and
                  d < sum_vdw_radii * tools::constants::vdw_bond_multiplier and
                  a > tools::constants::pi / 2.) {
                // Add hydrogen bond
                boost::add_edge(h_idx, k, 1, ug);
              }
            }
          }
        }
      }
    }
  } // End search for hydrogen bonds
}

/// Compute adjacency matrix for \param molecule
///
/// \tparam Vector3 3D vector
/// \tparam Matrix Matrix
/// \param distance_m Distance matrix for \param molecule
/// \param molecule Molecule
/// \return Adjacency matrix
///
/// The adjacency matrix is represented here by a boost::adjacency_list object
/// as implemented in the Boost Graph Library (BGL).
/// The number of vertices corresponds to the number of atoms, while the
/// number of edges is determined by bonding.
template<typename Vector3, typename Matrix>
UGraph adjacency_matrix(const Matrix& distances,
                        const molecule::Molecule<Vector3>& molecule) {
  const std::size_t n_atoms{molecule.size()};

  // Define a undirected graph with n_atoms vertices
  UGraph ug(n_atoms);

  add_regular_bonds(ug, distances, molecule);

  add_interfragment_bonds(ug, distances);

  add_hydrogen_bonds(ug, distances, molecule);

  // TODO: Extra redundant coordinates.

  return ug;
}

/// Find the distance and predecessors matrices of the graph \param ug
/// \tparam Matrix
/// \param ug Graph
/// \return Distance matrix
///
/// The element \f$(i,j)\f$ of the distance matrix is an integer indicating
/// how many bonds (along the shortest path) are between atom \f$i\f$ and atom
/// \f$j\f$, since the weight of each edge is set to 1 in \function
/// adjacency_matrix. This allow to easily determine if two atoms are connected
/// via one bond, two bonds (they form an angle) or three bonds (they form a
/// dihedral).
template<typename Matrix>
Matrix distance_matrix(const UGraph& ug) {

  using namespace boost;

  // Store number of vertices (number of atoms)
  const std::size_t n_vertices{boost::num_vertices(ug)};

  // Allocate distance matrix
  Matrix dist{linalg::zeros<Matrix>(n_vertices, n_vertices)};

  // Allocate distance map for single-source problem
  std::vector<int> d_map(n_vertices, 0);

  // Allocate predecessors map for single-source problem
  std::vector<int> p_map(n_vertices, 0);

  // Loop over vertices
  for (std::size_t i{0}; i < n_vertices; i++) {
    // Solve single-source problem for every vertex
    dijkstra_shortest_paths(
        ug, i, distance_map(&d_map[0]).predecessor_map(&p_map[0]));

    // Store distance and predecessors maps
    for (std::size_t j{0}; j < n_vertices; j++) {
      // Fill distance matrix
      dist(i, j) = d_map[j];
    }
  }

  // Return distance matrix
  return dist;
}

/// Returns the bonds in \param molecule
///
/// \tparam Vector3
/// \tparam Matrix
/// \param distance_m Distance matrix
/// \param molecule Molecule
/// \return List of bonds
///
/// The bonds can be covalent bonds, hydrogen bonds or inter-fragment bonds.
template<typename Vector3, typename Matrix>
std::vector<Bond> bonds(const Matrix& distance_m,
                        const molecule::Molecule<Vector3>& molecule) {

  using boost::math::iround;

  const std::size_t n_atoms{molecule.size()};

  std::vector<Bond> b;

  for (std::size_t j{0}; j < n_atoms; j++) {
    for (std::size_t i{0}; i < j; i++) {

      if (iround(distance_m(i, j)) == 1) {
        b.emplace(b.end(), i, j);
      }
    }
  }

  // Return list of bonds
  return b;
}

/// Determine all possible angles between atoms i and j
///
/// \tparam Matrix
/// \param i
/// \param j
/// \param distance
/// \return
///
/// Dijkstra shortest paths algorithm returns only one shortest path. In some
/// cases however, there might be two different angles between the same two
/// end atoms.
template<typename Matrix>
std::vector<Angle>
angles(std::size_t i, std::size_t j, const Matrix& distance) {

  using boost::math::iround;

  std::vector<Angle> angles;

  const std::size_t n_atoms{linalg::n_rows(distance)};

  for (std::size_t k{0}; k < n_atoms; k++) {
    if (iround(distance(k, i)) == 1 and iround(distance(k, j)) == 1) {
      angles.emplace(angles.end(), i, k, j);
    }
  }

  return angles;
}

/// \brief Returns list from \p angles whose angle is not quasi linear
///
/// Quasi linear angles are those whose angle in \p molecule is greater than
/// tools::constants::quasi_linear_angle.
///
/// \tparam Vector3
/// \param angles Set of potential angles
/// \param molecule Molecule
/// \return List of angles
template<typename Vector3>
std::vector<Angle> valid_angles(const std::vector<Angle>& angles,
                                const molecule::Molecule<Vector3>& molecule) {
  std::vector<Angle> new_angles;

  for (const auto& aa : angles) {
    const double a = angle<Vector3>(aa, molecule);
    if (a <= tools::constants::quasi_linear_angle) {
      new_angles.push_back(aa);
    }
  }

  // Return list of angles
  return new_angles;
}

/// Determine paths between nodes seperated by 1 other
///
/// Finds all elements of \p distance_m that has value <= 2.
/// It then determines all connections from these two indices
///
/// \tparam Matrix
/// \param distance_m Distance matrix
/// \return List of angles
template<typename Matrix>
std::vector<Angle> all_angles(const Matrix& distance_m) {

  using boost::math::iround;

  assert(linalg::n_rows(distance_m) == linalg::n_cols(distance_m));
  const std::size_t n_rows = linalg::n_rows(distance_m);

  std::vector<Angle> angs;

  for (std::size_t j{0}; j < n_rows; j++) {
    for (std::size_t i{0}; i < j; i++) {

      if (iround(distance_m(i, j)) <= 2) {

        std::vector<Angle> A = angles(i, j, distance_m);

        for (const auto& aa : A) {
          angs.push_back(aa);
        }
      }
    }
  }

  // Return list of angles
  return angs;
}

/// Returns the angles between bonded atoms in \p molecule
///
/// \tparam Vector3
/// \tparam Matrix
/// \param distance_m Distance matrix
/// \param molecule Molecule
/// \return List of angles
template<typename Vector3, typename Matrix>
std::vector<Angle> angles(const Matrix& distance_m,
                          const molecule::Molecule<Vector3>& molecule) {
  // Return list of angles
  return valid_angles<Vector3>(all_angles(distance_m), molecule);
}

/// Determine all possible dihedrals between atoms i and j
///
/// \tparam Matrix
/// \param i First atom index
/// \param j Last atom index
/// \param distance Distance matrix
/// \return List of dihedral angles between atoms \param i and \param j
///
/// Dijkstra shortest paths algorithm returns only one shortest path. In some
/// cases however, there might be different dihedrals between the same two
/// end atoms.
template<typename Matrix>
std::vector<Dihedral>
dihedrals(std::size_t i, std::size_t j, const Matrix& distance) {

  using boost::math::iround;

  std::vector<Dihedral> dihedrals;

  const std::size_t n_atoms{linalg::n_rows(distance)};

  // Compute possible (i,k,l,j) dihedral angles
  for (std::size_t k{0}; k < n_atoms; k++) {
    if (iround(distance(k, i)) == 1 && iround(distance(k, j)) == 2) {
      for (std::size_t l{0}; l < n_atoms; l++) {
        if (iround(distance(l, i)) == 2 && iround(distance(l, j)) == 1 &&
            iround(distance(l, k)) == 1) {
          dihedrals.emplace(dihedrals.end(), i, k, l, j);
        }
      }
    }
  }

  return dihedrals;
}

/// Returns the dihedral angles between bonded atoms in \param molecule
///
/// \tparam Vector3
/// \tparam Matrix
/// \param distance_m Distance matrix
/// \param molecule Molecule
/// \return List of dihedral angles
template<typename Vector3, typename Matrix>
std::vector<Dihedral>
dihedrals(const Matrix& distance_m,
          const molecule::Molecule<Vector3>& molecule,
          const double linear_angle = tools::constants::quasi_linear_angle) {

  using boost::math::iround;

  const std::size_t n_atoms{molecule.size()};

  std::vector<Dihedral> dih;

  for (std::size_t j{0}; j < n_atoms; j++) {
    for (std::size_t i{0}; i < j; i++) {

      // A dihedral angle with terminal atoms i and j can still be present
      // when the shortest path between i and j is smaller than 3. This
      // happen when a pentagon is present (i.e. in caffeine)
      if (iround(distance_m(i, j)) <= 3) {

        const std::vector<Dihedral> D = dihedrals(i, j, distance_m);

        for (const auto& dd : D) {
          const double a1 = angle<Vector3>({dd.i, dd.j, dd.k}, molecule);
          if (a1 > linear_angle) {
            continue;
          }

          const double a2 = angle<Vector3>({dd.j, dd.k, dd.l}, molecule);
          if (a2 > linear_angle) {
            continue;
          }

          dih.push_back(dd);
        }
      }
    }
  }

<<<<<<< HEAD
  // TODO Check if enough coordinates found elsewhere

=======
>>>>>>> 22726d8e
  // Return list of dihedral angles
  return dih;
}

template<typename Vector3, typename Matrix>
std::vector<OutOfPlaneBend>
out_of_plane_bends(const Matrix& distance_m,
                   const molecule::Molecule<Vector3>& molecule,
                   const double angle_threshold = 10.0 * tools::conversion::deg_to_rad) {

  using boost::math::iround;

  const std::size_t n_atoms{molecule.size()};

  std::vector<OutOfPlaneBend> bends;

  for (std::size_t c{0}; c < n_atoms; c++) {
    std::vector<size_t> bonded_to_c;

    for (std::size_t i{0}; i < n_atoms; i++) {
      if (iround(distance_m(i, c)) == 1) {
        bonded_to_c.push_back(i);
      }
    }
    const size_t n_bonded = bonded_to_c.size();
    if(n_bonded < 3) {
      continue;
    }

    // determine all set of 3 others with no linear angles
    for (std::size_t b_i{0}; b_i < n_bonded; b_i++) {
      const size_t i = bonded_to_c[b_i];
      for (std::size_t b_j{0}; b_j < b_i; b_j++) {
        const size_t j = bonded_to_c[b_j];

        // Check i-c-j angle not linear
        {
          const double a_icj = angle<Vector3>(Angle(i, c, j), molecule);
          if (a_icj > tools::constants::quasi_linear_angle) {
            continue;
          }
        }
        for (std::size_t b_k{0}; b_k < b_j; b_k++) {
          const size_t k = bonded_to_c[b_k];
          // Check i-c-k angle not linear
          {
            const double a_ick = angle<Vector3>(Angle(i, c, k), molecule);
            if (a_ick > tools::constants::quasi_linear_angle) {
              continue;
            }
          }

          // Check j-c-k angle not linear
          {
            const double a_jck = angle<Vector3>(Angle(j, c, k), molecule);
            if (a_jck > tools::constants::quasi_linear_angle) {
              continue;
            }
          }

          const OutOfPlaneBend bend = OutOfPlaneBend(c, i, j, k);
          const double angle = connectivity::out_of_plane_angle(bend, molecule);
          if(std::abs(angle) > angle_threshold) {
            continue;
          }
          // No linear angles in the out-of-plane bend
          bends.push_back(bend);
        }
      }
    }
  }

  return bends;
}

/// \brief Determines where x, y or z is most orthogonal to direction \p d.
template<typename Vector3>
inline Vector3 non_parallel_direction(const Vector3& d) {
  const std::vector<Vector3> directions = {{1, 0, 0}, {0, 1, 0}, {0, 0, 1}};
  return *std::min_element(directions.begin(),
                           directions.end(),
                           [d](const Vector3& a, const Vector3& b) {
                             return linalg::dot(d, a) * linalg::dot(d, a) <
                                    linalg::dot(d, b) * linalg::dot(d, b);
                           });
}

/// \brief Determines where x, y or z is most orthogonal to angle \p a.
template<typename Vector3>
inline Vector3
non_parallel_direction(const Angle& a,
                       const molecule::Molecule<Vector3>& molecule) {
  const Vector3 d = molecule[a.k].position - molecule[a.i].position;
  return non_parallel_direction(d);
}

/// \brief Returns two vectors that are orthogonal to \p d and each other
///
/// The \p axis is required to form the first orthogonal vector. It must not
/// be parallel to \p d.
template<typename Vector3>
inline std::pair<Vector3, Vector3> orthogonal_axis(const Vector3& d,
                                                   const Vector3& axis) {

  const Vector3 first = linalg::normalize(linalg::cross(d, axis));
  const Vector3 second = linalg::normalize(linalg::cross(d, first));

  return {first, second};
}

/// \brief Returns two vectors that are orthogonal to the Angle \p a and each
/// other
///
/// The \p axis is required to form the first orthogonal vector. It must not
/// be parallel to \p d.
template<typename Vector3>
inline std::pair<Vector3, Vector3>
orthogonal_axis(const Angle& a,
                const molecule::Molecule<Vector3>& molecule,
                const Vector3& axis) {
  const Vector3 d = molecule[a.k].position - molecule[a.i].position;
  return orthogonal_axis(d, axis);
}

template<typename Vector3>
std::vector<LinearAngle<Vector3>>
valid_linear_angles(const std::vector<Angle>& angles,
                    const molecule::Molecule<Vector3>& molecule) {
  std::vector<LinearAngle<Vector3>> new_linear_angles;

  for (const auto& aa : angles) {
    const double a = angle<Vector3>(aa, molecule);
    if (a > tools::constants::quasi_linear_angle) {
      Vector3 direction = non_parallel_direction(aa, molecule);
      std::pair<Vector3, Vector3> axis =
          orthogonal_axis(aa, molecule, direction);
      new_linear_angles.push_back(LinearAngle<Vector3>{
          aa.i, aa.j, aa.k, axis.first, LinearAngleTag::First, aa.constraint});
      new_linear_angles.push_back(LinearAngle<Vector3>{aa.i,
                                                       aa.j,
                                                       aa.k,
                                                       axis.second,
                                                       LinearAngleTag::Second,
                                                       aa.constraint});
    }
  }

  // Return list of angles
  return new_linear_angles;
}

/// \brief Constructs all linear angles in the \p molecule.
///
/// An angle is consider linear if it is greater than
/// tools::constants::quasi_linear_angle. For each linear angle two instances
/// of a LinearAngle are formed to allow bending in any direction.
template<typename Vector3, typename Matrix>
std::vector<LinearAngle<Vector3>>
linear_angles(const Matrix& distance_m,
              const molecule::Molecule<Vector3>& molecule) {

  return valid_linear_angles(all_angles(distance_m), molecule);
}

// TODO: Move to transformation? (Circular dependency?)
/// Transform cartesian coordinates to internal redundant coordinates using
/// information contained in the lists of bonds, angles and dihedrals
///
/// \tparam Vector3
/// \tparam Vector
/// \param x_c Cartesian coordinates
/// \param bonds List of bonds
/// \param angles List of angles
/// \param dihedrals List of dihedral angles
/// \return
template<typename Vector3, typename Vector>
Vector cartesian_to_irc(
    const Vector& x_c,
    const std::vector<connectivity::Bond>& bonds,
    const std::vector<connectivity::Angle>& angles,
    const std::vector<connectivity::Dihedral>& dihedrals,
    const std::vector<connectivity::LinearAngle<Vector3>>& linear_angles,
    const std::vector<connectivity::OutOfPlaneBend>& out_of_plane_bends) {

  const auto n_bonds = bonds.size();
  const auto n_angles = angles.size();
  const auto n_dihedrals = dihedrals.size();
  const auto n_linear_angles = linear_angles.size();
  const auto n_bends = out_of_plane_bends.size();

  // Number of internal redundant coordinates
  const auto n_irc = n_bonds + n_angles + n_dihedrals + n_linear_angles + n_bends;

  // Allocate vector for internal redundant coordinates
  Vector q_irc{linalg::zeros<Vector>(n_irc)};

  // Offset
  std::size_t offset{0};

  // Compute bonds
  for (std::size_t i{0}; i < n_bonds; i++) {
    q_irc(i) = bond<Vector3, Vector>(bonds[i], x_c);
  }

  // Compute angles
  offset = n_bonds;
  for (std::size_t i{0}; i < n_angles; i++) {
    q_irc(i + offset) = angle<Vector3, Vector>(angles[i], x_c);
  }

  // Compute dihedrals
  offset = n_bonds + n_angles;
  for (std::size_t i{0}; i < n_dihedrals; i++) {
    q_irc(i + offset) = dihedral<Vector3, Vector>(dihedrals[i], x_c);
  }

  // Compute linear angles
  offset = n_bonds + n_angles + n_dihedrals;
  for (std::size_t i{0}; i < n_linear_angles; i++) {
    q_irc(i + offset) = angle<Vector3, Vector>(linear_angles[i], x_c);
  }

  // Compute out of plane bends
  offset = n_bonds + n_angles + n_dihedrals + n_linear_angles;
  for (std::size_t i{0}; i < n_bends; i++) {
    q_irc(i + offset) = out_of_plane_angle<Vector3, Vector>(out_of_plane_bends[i], x_c);
  }

  // Return internal redundant coordinates
  return q_irc;
}

} // namespace connectivity

} // namespace irc

#endif // IRC_CONNECTIVITY_H<|MERGE_RESOLUTION|>--- conflicted
+++ resolved
@@ -1162,11 +1162,8 @@
     }
   }
 
-<<<<<<< HEAD
   // TODO Check if enough coordinates found elsewhere
-
-=======
->>>>>>> 22726d8e
+  
   // Return list of dihedral angles
   return dih;
 }
